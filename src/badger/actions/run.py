import logging
logger = logging.getLogger(__name__)
import os
import sys
import time
import signal
from pandas import DataFrame
from coolname import generate_slug
from ..utils import load_config, merge_params
from ..utils import config_list_to_dict, curr_ts
from ..core import run_routine as run
from ..routine import Routine
from ..settings import read_value
from ..errors import BadgerRunTerminatedError


def run_n_archive(routine: Routine, yes=False, save=False, verbose=2,
                  sleep=0, flush_prompt=False):
    try:
        from ..archive import archive_run
    except Exception as e:
        logger.error(e)
        return

    # Store system states and other stuff
    storage = {
        'states': None,
        'ts_last_dump': None,
        'paused': False,
    }

    def handler(*args):
        if storage['paused']:
            print('')  # start a new line
            if flush_prompt:  # erase the last prompt
                sys.stdout.write('\033[F')
            raise BadgerRunTerminatedError
        storage['paused'] = True

    signal.signal(signal.SIGINT, handler)

    def check_run_status():
        return 0

    def before_evaluate(candidates: DataFrame):
        if storage['paused']:
            res = input('Optimization paused. Press Enter to resume or Ctrl/Cmd + C to terminate: ')
            while res != '':
                if flush_prompt:
                    sys.stdout.write('\033[F')
                res = input(f'Invalid choice: {res}. Please press Enter to resume or Ctrl/Cmd + C to terminate: ')
            if flush_prompt:
                sys.stdout.write('\033[F')
        storage['paused'] = False

    def after_evaluate(data: DataFrame):
        # vars: ndarray
        # obses: ndarray
        # cons: ndarray
        # stas: list
        ts = curr_ts()
        ts_float = ts.timestamp()

        # Try dump the run data and interface log to the disk
        dump_period = float(read_value('BADGER_DATA_DUMP_PERIOD'))
        ts_last_dump = storage['ts_last_dump']
        if (ts_last_dump is None) or (ts_float - ts_last_dump > dump_period):
            storage['ts_last_dump'] = ts_float
            _run = archive_run(routine, storage['states'])
            # Try dump the interface logs
            try:
                path = _run['path']
                filename = _run['filename'][:-4] + 'pickle'
                routine.environment.interface.dump_recording(
                    os.path.join(path, filename))
            except Exception:
                pass

        # take a break to let the outside signal to change the status
        time.sleep(sleep)

    def states_ready(states):
        storage['states'] = states

    try:
        run(routine,
            active_callback=check_run_status,
            generate_callback=before_evaluate,
            evaluate_callback=after_evaluate,
            states_callback=states_ready)
    except BadgerRunTerminatedError as e:
        logger.info(e)
    except Exception as e:
        logger.error(e)

    # Save the run when at least one solution has been evaluated
    if len(routine.data):
        _run = archive_run(routine, storage['states'])
        # Try dump the interface logs
        try:
            path = _run['path']
            filename = _run['filename'][:-4] + 'pickle'
            routine.environment.interface.stop_recording(
                os.path.join(path, filename))
        except Exception:
            pass


def run_routine(args):
<<<<<<< HEAD
    try:
        from ..factory import get_generator, get_env
    except Exception as e:
        logger.error(e)
        return

    try:
        # Get env params
        _, configs_env = get_env(args.env)

        # Get generator params
        _, configs_generator = get_generator(args.generator)

        # Normalize the generator and env params
        params_env = load_config(args.env_params)
        params_generator = load_config(args.generator_params)
    except Exception as e:
        logger.error(e)
        return
    params_env = merge_params(configs_env['params'], params_env)
    params_generator = merge_params(configs_generator['params'], params_generator)

    # Load routine configs
    try:
        configs_routine = load_config(args.config)
    except Exception as e:
        logger.error(e)
        return

    # Compose the routine
    routine = {
        'name': args.save or generate_slug(2),
        'generator': args.generator,
        'env': args.env,
        'generator_params': params_generator,
        'env_params': params_env,
        # env_vranges is an additional info for the normalization
        # Will be removed after the normalization
        'env_vranges': config_list_to_dict(configs_env['variables']),
        'config': configs_routine,
    }


    run_n_archive(routine, args.yes, args.save, args.verbose)
=======
    pass
    # try:
    #     from ..factory import get_algo, get_env
    # except Exception as e:
    #     logger.error(e)
    #     return

    # try:
    #     # Get env params
    #     _, configs_env = get_env(args.env)

    #     # Get algo params
    #     _, configs_algo = get_algo(args.algo)

    #     # Normalize the algo and env params
    #     params_env = load_config(args.env_params)
    #     params_algo = load_config(args.algo_params)
    # except Exception as e:
    #     logger.error(e)
    #     return
    # params_env = merge_params(configs_env['params'], params_env)
    # params_algo = merge_params(configs_algo['params'], params_algo)

    # # Load routine configs
    # try:
    #     configs_routine = load_config(args.config)
    # except Exception as e:
    #     logger.error(e)
    #     return

    # # Compose the routine
    # routine = {
    #     'name': args.save or generate_slug(2),
    #     'algo': args.algo,
    #     'env': args.env,
    #     'algo_params': params_algo,
    #     'env_params': params_env,
    #     # env_vranges is an additional info for the normalization
    #     # Will be removed after the normalization
    #     'env_vranges': config_list_to_dict(configs_env['variables']),
    #     'config': configs_routine,
    # }

    # run_n_archive(routine, args.yes, args.save, args.verbose)
>>>>>>> 64f1240c
<|MERGE_RESOLUTION|>--- conflicted
+++ resolved
@@ -107,52 +107,6 @@
 
 
 def run_routine(args):
-<<<<<<< HEAD
-    try:
-        from ..factory import get_generator, get_env
-    except Exception as e:
-        logger.error(e)
-        return
-
-    try:
-        # Get env params
-        _, configs_env = get_env(args.env)
-
-        # Get generator params
-        _, configs_generator = get_generator(args.generator)
-
-        # Normalize the generator and env params
-        params_env = load_config(args.env_params)
-        params_generator = load_config(args.generator_params)
-    except Exception as e:
-        logger.error(e)
-        return
-    params_env = merge_params(configs_env['params'], params_env)
-    params_generator = merge_params(configs_generator['params'], params_generator)
-
-    # Load routine configs
-    try:
-        configs_routine = load_config(args.config)
-    except Exception as e:
-        logger.error(e)
-        return
-
-    # Compose the routine
-    routine = {
-        'name': args.save or generate_slug(2),
-        'generator': args.generator,
-        'env': args.env,
-        'generator_params': params_generator,
-        'env_params': params_env,
-        # env_vranges is an additional info for the normalization
-        # Will be removed after the normalization
-        'env_vranges': config_list_to_dict(configs_env['variables']),
-        'config': configs_routine,
-    }
-
-
-    run_n_archive(routine, args.yes, args.save, args.verbose)
-=======
     pass
     # try:
     #     from ..factory import get_algo, get_env
@@ -196,5 +150,4 @@
     #     'config': configs_routine,
     # }
 
-    # run_n_archive(routine, args.yes, args.save, args.verbose)
->>>>>>> 64f1240c
+    # run_n_archive(routine, args.yes, args.save, args.verbose)