import logging
logger = logging.getLogger(__name__)
import os
import time
import copy
import pandas as pd
from pandas import DataFrame
from PyQt5.QtCore import pyqtSignal, QObject, QRunnable
from xopt.generators import get_generator
from ....utils import curr_ts, ts_to_str, merge_params
from ....core import run_routine_xopt, instantiate_env, Routine
from ....settings import read_value
from ....archive import archive_run
from ....errors import BadgerRunTerminatedError


class BadgerRoutineSignals(QObject):
    env_ready = pyqtSignal(list)
    finished = pyqtSignal()
    progress = pyqtSignal(list, list, list, list, float)
    error = pyqtSignal(Exception)
    info = pyqtSignal(str)


class BadgerRoutineRunner(QRunnable):

    def __init__(self, routine, save, verbose=2, use_full_ts=False):
        super().__init__()

        # Signals should belong to instance rather than class
        # Since there could be multiple runners runing in parallel
        self.signals = BadgerRoutineSignals()

        self.routine = routine
        self.run_filename = None
        self.var_names = var_names = [next(iter(d)) for d in routine['config']['variables']]
        self.obj_names = obj_names = [next(iter(d)) for d in routine['config']['objectives']]
        if routine['config']['constraints']:
            self.con_names = con_names = [next(iter(d)) for d in routine['config']['constraints']]
        else:
            self.con_names = con_names = []
        try:
            self.sta_names = sta_names = routine['config']['states'] or []
        except KeyError:  # this would happen when rerun an old version routine
            self.sta_names = sta_names = []
        self.data = pd.DataFrame(None, columns=['timestamp_raw', 'timestamp'] + obj_names + con_names + var_names + sta_names)
        self.states = None  # system states to be saved at start of a run
        self.save = save
        self.verbose = verbose
        self.use_full_ts = use_full_ts
        self.termination_condition = None  # additional option to control the optimization flow
        self.start_time = None  # track the time cost of the run
<<<<<<< HEAD
        self.last_dump_time = None  # track the time the run data got dumped
=======
>>>>>>> dffa9607

        self.is_paused = False
        self.is_killed = False

    def set_termination_condition(self, termination_condition):
        self.termination_condition = termination_condition

    def run(self):
        self.start_time = time.time()
<<<<<<< HEAD
        self.last_dump_time = None  # reset the timer

=======

        error = None
>>>>>>> dffa9607
        try:
            # run_routine(self.routine, True, self.save, self.verbose,
            #             self.before_evaluate, self.after_evaluate,
            #             self.env_ready, self.pf_ready, self.states_ready)
            routine_xopt = self.get_routine_xopt()
            run_routine_xopt(routine_xopt,
                             active_callback=self.run_status,
                             generate_callback=self.before_evaluate_xopt,
                             evaluate_callback=self.after_evaluate_xopt,
                             pf_callback=self.pf_ready,
                             states_callback=self.states_ready)
        except BadgerRunTerminatedError as e:
            self.signals.finished.emit()
            self.signals.info.emit(str(e))
        except Exception as e:
<<<<<<< HEAD
            logger.exception(e)
            self.signals.finished.emit()
            self.signals.error.emit(e)
=======
            if 'Optimization run has been terminated!' not in str(e):
                logger.exception(e)
            error = e

        self.signals.finished.emit()
        if error:
            if 'Optimization run has been terminated!' in str(error):
                self.signals.info.emit(str(error))
                return

            self.signals.error.emit(error)
>>>>>>> dffa9607

    def before_evaluate(self, vars):
        # vars: ndarray
        while self.is_paused:
            time.sleep(0)
            if self.is_killed:
                raise BadgerRunTerminatedError

        if self.is_killed:
            raise BadgerRunTerminatedError

    def after_evaluate(self, vars, obses, cons, stas):
        # vars: ndarray
        # obses: ndarray
        # cons: ndarray
        # stas: list
        ts = curr_ts()
        ts_float = ts.timestamp()
        self.signals.progress.emit(list(vars), list(obses), list(cons), list(stas), ts_float)

        # Append solution to data
        fmt = 'lcls-log-full' if self.use_full_ts else 'lcls-log'
        solution = [ts.timestamp(), ts_to_str(ts, fmt)] + list(obses) + list(cons) + list(vars) + list(stas)
        new_row = pd.Series(solution, index=self.data.columns)
        self.data = pd.concat([self.data, new_row.to_frame().T], ignore_index=True)

<<<<<<< HEAD
        # Try dump the run data and interface log to the disk
        dump_period = read_value('BADGER_DATA_DUMP_PERIOD')
        if (self.last_dump_time is None) or (ts_float - self.last_dump_time > dump_period):
            self.last_dump_time = ts_float
            run = archive_run(self.routine, self.data, self.states)
            try:
                path = run['path']
                filename = run['filename'][:-4] + 'pickle'
                self.env.interface.stop_recording(os.path.join(path, filename))
            except:
                pass

=======
>>>>>>> dffa9607
        # Take a break to let the outside signal to change the status
        time.sleep(0.1)

        # Check if termination condition has been satisfied
        if self.termination_condition is None:
            return

        tc_config = self.termination_condition
        idx = tc_config['tc_idx']
        if idx == 0:
            max_eval = tc_config['max_eval']
            if self.data.shape[0] >= max_eval:
<<<<<<< HEAD
                raise BadgerRunTerminatedError
=======
                raise Exception('Optimization run has been terminated!')
>>>>>>> dffa9607
        elif idx == 1:
            max_time = tc_config['max_time']
            dt = time.time() - self.start_time
            if dt >= max_time:
<<<<<<< HEAD
                raise BadgerRunTerminatedError
=======
                raise Exception('Optimization run has been terminated!')
>>>>>>> dffa9607
        # elif idx == 2:
        #     ftol = tc_config['ftol']
        #     # Do something

<<<<<<< HEAD
    def run_status(self):
        if self.is_killed:
            return 2
        elif self.is_paused:
            return 1
        else:
            return 0  # running

    def get_routine_xopt(self):
        routine = self.routine

        from ....factory import get_env

        # Initialize routine
        Environment, configs_env = get_env(routine['env'])
        _configs_env = merge_params(
            configs_env, {'params': routine['env_params']})
        environment = instantiate_env(Environment, _configs_env)
        self.env_ready(environment)

        variables = {key: value for dictionary in routine['config']['variables']
                     for key, value in dictionary.items()}
        objectives = {key: value for dictionary in routine['config']['objectives']
                      for key, value in dictionary.items()}
        vocs = {
            'variables': variables,
            'objectives': objectives,
        }
        generator_class = get_generator(routine['algo'])
        try:
            del routine['algo_params']['start_from_current']
        except KeyError:
            pass
        routine_copy = copy.deepcopy(routine['algo_params'])
        # Note! The following line will remove all the name fields in
        # generator params. That's why we make a copy here so the modification
        # will not affect the routine to be saved (in archive)
        generator = generator_class(vocs=vocs, **routine_copy)

        try:
            initial_points = routine['config']['init_points']
            initial_points = DataFrame.from_dict(initial_points)
            if initial_points.empty:
                raise KeyError
        except KeyError:  # start from current
            initial_points = environment.get_variables(generator.vocs.variable_names)
            initial_points = DataFrame(initial_points, index=[0])

        routine_xopt = Routine(environment=environment, generator=generator,
                               initial_points=initial_points)

        return routine_xopt

    def before_evaluate_xopt(self, candidates: DataFrame):
        pass

    def after_evaluate_xopt(self, data: DataFrame):
        vars = data[self.var_names].to_numpy()[0]
        obses = data[self.obj_names].to_numpy()[0]
        cons = data[self.con_names].to_numpy()
        try:
            cons = cons[0]
        except IndexError:
            pass
        stas = data[self.sta_names].to_numpy()
        try:
            stas = stas[0]
        except IndexError:
            pass
        self.after_evaluate(vars, obses, cons, stas)

=======
>>>>>>> dffa9607
    def env_ready(self, env):
        self.env = env
        var_dict = env._get_variables(self.var_names)
        init_vars = [var_dict[v] for v in self.var_names]
        self.signals.env_ready.emit(init_vars)

    def pf_ready(self, pf):
        self.pf = pf

    def states_ready(self, states):
        self.states = states

    def ctrl_routine(self, pause):
        self.is_paused = pause

    def stop_routine(self):
        self.is_killed = True<|MERGE_RESOLUTION|>--- conflicted
+++ resolved
@@ -50,10 +50,7 @@
         self.use_full_ts = use_full_ts
         self.termination_condition = None  # additional option to control the optimization flow
         self.start_time = None  # track the time cost of the run
-<<<<<<< HEAD
         self.last_dump_time = None  # track the time the run data got dumped
-=======
->>>>>>> dffa9607
 
         self.is_paused = False
         self.is_killed = False
@@ -63,13 +60,8 @@
 
     def run(self):
         self.start_time = time.time()
-<<<<<<< HEAD
         self.last_dump_time = None  # reset the timer
 
-=======
-
-        error = None
->>>>>>> dffa9607
         try:
             # run_routine(self.routine, True, self.save, self.verbose,
             #             self.before_evaluate, self.after_evaluate,
@@ -85,23 +77,9 @@
             self.signals.finished.emit()
             self.signals.info.emit(str(e))
         except Exception as e:
-<<<<<<< HEAD
             logger.exception(e)
             self.signals.finished.emit()
             self.signals.error.emit(e)
-=======
-            if 'Optimization run has been terminated!' not in str(e):
-                logger.exception(e)
-            error = e
-
-        self.signals.finished.emit()
-        if error:
-            if 'Optimization run has been terminated!' in str(error):
-                self.signals.info.emit(str(error))
-                return
-
-            self.signals.error.emit(error)
->>>>>>> dffa9607
 
     def before_evaluate(self, vars):
         # vars: ndarray
@@ -128,7 +106,6 @@
         new_row = pd.Series(solution, index=self.data.columns)
         self.data = pd.concat([self.data, new_row.to_frame().T], ignore_index=True)
 
-<<<<<<< HEAD
         # Try dump the run data and interface log to the disk
         dump_period = read_value('BADGER_DATA_DUMP_PERIOD')
         if (self.last_dump_time is None) or (ts_float - self.last_dump_time > dump_period):
@@ -141,8 +118,6 @@
             except:
                 pass
 
-=======
->>>>>>> dffa9607
         # Take a break to let the outside signal to change the status
         time.sleep(0.1)
 
@@ -155,25 +130,17 @@
         if idx == 0:
             max_eval = tc_config['max_eval']
             if self.data.shape[0] >= max_eval:
-<<<<<<< HEAD
                 raise BadgerRunTerminatedError
-=======
-                raise Exception('Optimization run has been terminated!')
->>>>>>> dffa9607
+
         elif idx == 1:
             max_time = tc_config['max_time']
             dt = time.time() - self.start_time
             if dt >= max_time:
-<<<<<<< HEAD
                 raise BadgerRunTerminatedError
-=======
-                raise Exception('Optimization run has been terminated!')
->>>>>>> dffa9607
         # elif idx == 2:
         #     ftol = tc_config['ftol']
         #     # Do something
 
-<<<<<<< HEAD
     def run_status(self):
         if self.is_killed:
             return 2
@@ -245,8 +212,6 @@
             pass
         self.after_evaluate(vars, obses, cons, stas)
 
-=======
->>>>>>> dffa9607
     def env_ready(self, env):
         self.env = env
         var_dict = env._get_variables(self.var_names)
